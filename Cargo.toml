--- conflicted
+++ resolved
@@ -9,15 +9,5 @@
 [dependencies]
 rand = "0.7"
 num = "0.2"
-<<<<<<< HEAD
-paste = "0.1"
-serde_json = "1.0"
-serde = {version = "1.0", features = ["derive"]}
-uint = { git = "https://github.com/franziskuskiefer/rust-uint-n" }
-
-[dev-dependencies]
-# uint = { path = "../uint_n" }
-=======
 secret_integers = "0.1.5"
-abstract_integers = "0.1.2"
->>>>>>> 631c27b6
+abstract_integers = "0.1.2"