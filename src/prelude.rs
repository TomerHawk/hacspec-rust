//! This module conveniently exports common subroutines necessary for hacspecs
//!
//! ```
//! use hacspec::prelude::*;
//! ```

pub use crate::*;
<<<<<<< HEAD
pub use crate::util::*;
pub use num::{self, BigUint, Num, Zero};
pub use paste;
pub use std::num::ParseIntError;
pub use std::ops::*;
pub use std::{cmp::min, cmp::PartialEq, fmt};
pub use uint;
pub use uint::{natmod_p::*, traits::*, uint_n::*};
pub use wrapping_arithmetic::{self, wrappit};
pub use serde::{Deserialize, Serialize};
pub use std::fs::File;
pub use std::io::BufReader;
=======
pub use num::{self, BigUint, Num, Zero, CheckedSub};
pub use std::num::ParseIntError;
pub use std::ops::*;
pub use std::{cmp::min, cmp::PartialEq, fmt};
pub use abstract_integers::*;
pub use secret_integers::*;
>>>>>>> 631c27b6
<|MERGE_RESOLUTION|>--- conflicted
+++ resolved
@@ -5,24 +5,9 @@
 //! ```
 
 pub use crate::*;
-<<<<<<< HEAD
-pub use crate::util::*;
-pub use num::{self, BigUint, Num, Zero};
-pub use paste;
-pub use std::num::ParseIntError;
-pub use std::ops::*;
-pub use std::{cmp::min, cmp::PartialEq, fmt};
-pub use uint;
-pub use uint::{natmod_p::*, traits::*, uint_n::*};
-pub use wrapping_arithmetic::{self, wrappit};
-pub use serde::{Deserialize, Serialize};
-pub use std::fs::File;
-pub use std::io::BufReader;
-=======
 pub use num::{self, BigUint, Num, Zero, CheckedSub};
 pub use std::num::ParseIntError;
 pub use std::ops::*;
 pub use std::{cmp::min, cmp::PartialEq, fmt};
 pub use abstract_integers::*;
-pub use secret_integers::*;
->>>>>>> 631c27b6
+pub use secret_integers::*;