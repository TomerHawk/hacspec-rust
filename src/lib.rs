//!
//! hacspec consists of three parts:
//! * hacspec library
//! * syntax checker
//! * compiler
//!
//! # The hacspec library
//!
//! The hacspec library implements a comprehensive set of functions to implement
//! succinct cryptographic specs that can be compiled to formal languages such
//! as [F*](https://www.fstar-lang.org/).
//!
//! # The syntax checker
//! TODO:
//! * describe clippy extension
//! * add `cargo hacspec check` command
//!
//! # The compiler
//! TODO:
//! * define compiler interface
//! * add `cargo hacspec fstar` command
//!

use rand;
use std::convert::AsMut;
use std::ops::{Index, IndexMut, Range, RangeFull};

pub mod util;
pub mod prelude;
pub mod test_vectors;

use crate::prelude::*;

<<<<<<< HEAD
#[deprecated(note = "Please use the prelude module")]
#[macro_export]
macro_rules! hacspec_imports {
    () => {
        use num::{BigUint, Num, Zero};
        use std::num::ParseIntError;
        use std::ops::*;
        use std::{cmp::min, cmp::PartialEq, fmt};
        use uint::{natmod_p::*, traits::*, uint_n::*};
        use wrapping_arithmetic::wrappit;
    };
}

#[deprecated(note = "Please use the prelude module")]
#[macro_export]
macro_rules! hacspec_crates {
    () => {
        extern crate num;
        extern crate paste;
        extern crate uint;
        extern crate wrapping_arithmetic;
    };
}

#[macro_export]
macro_rules! random_bytes {
    ($n:ident, $l:expr) => {
        let mut $n = [0u8; $l];
        $n.copy_from_slice(&get_random_bytes($l)[..$l]);
    };
}

pub fn get_random_bytes(l: usize) -> Vec<u8> {
    (0..l).map(|_| rand::random::<u8>()).collect()
}

pub fn to_u32l(x: &[u8]) -> u32 {
    debug_assert!(x.len() == 4);
    u32::from_le_bytes(to_array(&x[0..4]))
}

pub fn from_u32l(x: u32) -> (u8, u8, u8, u8) {
    (
        ((x & 0xFF00_0000) >> 24) as u8,
        ((x & 0x00FF_0000) >> 16) as u8,
        ((x & 0xFF00) >> 8) as u8,
        (x & 0xFF) as u8,
    )
=======
fn hex_string_to_bytes(s: &str) -> Vec<u8> {
    assert!(s.len() % 2 == 0);
    let b: Result<Vec<u8>, ParseIntError> = (0..s.len())
        .step_by(2)
        .map(|i| u8::from_str_radix(&s[i..i + 2], 16))
        .collect();
    b.expect("Error parsing hex string")
>>>>>>> 631c27b6
}

/// Common trait for all byte arrays.
pub trait SeqTrait<T: Copy> {
    fn raw<'a>(&'a self) -> &'a [T];
    fn len(&self) -> usize;
    fn iter(&self) -> std::slice::Iter<T>;
}

// ======================== Variable length arrays ========================== //

<<<<<<< HEAD
#[derive(Copy, Clone, Debug, PartialEq, PartialOrd)]
pub struct ByteSlice<'a> {
    b: &'a [u8],
}
impl<'a> ByteSlice<'a> {
    fn new(b_in: &'a Bytes) -> Self {
        Self { b: &b_in[..] }
    }
    pub fn len(&self) -> usize {
        self.b.len()
    }

    pub fn is_empty(&self) -> bool {
        self.b.is_empty()
    }
    pub fn chunks(&self, chunk_size: usize) -> std::slice::Chunks<'_, u8> {
        self.b.chunks(chunk_size)
    }

    /// **Panics** if `self` is too short `start-end` is not equal to the result length.
    pub fn get<A>(&self, r: Range<usize>) -> A
    where
        A: Default + AsMut<[u8]>,
    {
        let mut a = A::default();
        <A as AsMut<[u8]>>::as_mut(&mut a).copy_from_slice(&self.b[r]);
        a
    }
    pub fn iter(&self) -> std::slice::Iter<u8> {
        self.b.iter()
    }
}
impl<'a> Index<Range<usize>> for ByteSlice<'a> {
    type Output = [u8];
    fn index(&self, r: Range<usize>) -> &[u8] {
        &self.b[r]
    }
}

#[macro_export]
macro_rules! vlbytes {
    ($name:ident,$bytes_name:ident,$from:expr) => {
        let $bytes_name = Bytes::from($from);
        let $name = $bytes_name.get_slice();
    };
}

=======
>>>>>>> 631c27b6
/// Variable length byte arrays.
#[derive(Debug, Clone, PartialEq, Default)]
pub struct Seq<T: Copy> {
    b: Vec<T>,
}

<<<<<<< HEAD
impl Bytes {
    pub fn get_slice(&self) -> ByteSlice {
        ByteSlice::new(&self)
    }
    pub fn new() -> Self {
        Self {
            b: Vec::<u8>::new()
        }
    }
=======
pub type ByteSeq = Seq<U8>;

impl<T: Copy + Default> Seq<T> {
>>>>>>> 631c27b6
    pub fn new_len(l: usize) -> Self {
        Self {
            b: vec![T::default(); l],
        }
    }
    pub fn is_empty(&self) -> bool {
        self.b.is_empty()
    }
    pub fn from_array(v: &[T]) -> Self {
        Self { b: v.to_vec() }
    }
    pub fn len(&self) -> usize {
        self.b.len()
    }
    pub fn update<A: SeqTrait<T>>(mut self, start: usize, v: A) -> Self {
        assert!(self.len() >= start + v.len());
        for (i, b) in v.iter().enumerate() {
            self[start + i] = *b;
        }
        self
    }
    pub fn update_sub<A: SeqTrait<T>>(
        mut self,
        start_out: usize,
        v: A,
        start_in: usize,
        len: usize,
    ) -> Self {
        assert!(self.len() >= start_out + len);
        assert!(v.len() >= start_in + len);
        for (i, b) in v.iter().skip(start_in).take(len).enumerate() {
            self[start_out + i] = *b;
        }
        self
    }

    pub fn from_sub<A: SeqTrait<T>>(input: A, r: Range<usize>) -> Self {
        let mut a = Self::default();
        for (i, v) in r
            .clone()
            .zip(input.iter().skip(r.start).take(r.end - r.start))
        {
            a[i] = *v;
        }
        a
    }
}

impl Seq<U8> {
    fn get_random_vec(l: usize) -> Vec<U8> {
        (0..l)
            .map(|_| rand::random::<u8>())
            .map(|x| U8::classify(x))
            .collect()
    }

    pub fn random(l: usize) -> Self {
        Self {
            b: Seq::get_random_vec(l),
        }
    }

    pub fn to_hex(&self) -> String {
        let strs: Vec<String> = self.b.iter()
                       .map(|b| format!("{:02x}", b))
                       .collect();
        strs.join("")
    }
}

impl<T: Copy> SeqTrait<T> for Seq<T> {
    fn raw<'a>(&'a self) -> &'a [T] {
        &self.b
    }
    fn len(&self) -> usize {
        self.b.len()
    }
    fn iter(&self) -> std::slice::Iter<T> {
        self.b.iter()
    }
}

impl<T: Copy> Index<u8> for Seq<T> {
    type Output = T;
    fn index(&self, i: u8) -> &T {
        &self.b[i as usize]
    }
}

impl<T: Copy> IndexMut<u8> for Seq<T> {
    fn index_mut(&mut self, i: u8) -> &mut T {
        &mut self.b[i as usize]
    }
}

impl<T: Copy> Index<u32> for Seq<T> {
    type Output = T;
    fn index(&self, i: u32) -> &T {
        &self.b[i as usize]
    }
}

impl<T: Copy> IndexMut<u32> for Seq<T> {
    fn index_mut(&mut self, i: u32) -> &mut T {
        &mut self.b[i as usize]
    }
}

impl<T: Copy> Index<i32> for Seq<T> {
    type Output = T;
    fn index(&self, i: i32) -> &T {
        &self.b[i as usize]
    }
}

impl<T: Copy> IndexMut<i32> for Seq<T> {
    fn index_mut(&mut self, i: i32) -> &mut T {
        &mut self.b[i as usize]
    }
}

impl<T: Copy> Index<usize> for Seq<T> {
    type Output = T;
    fn index(&self, i: usize) -> &T {
        &self.b[i]
    }
}

impl<T: Copy> IndexMut<usize> for Seq<T> {
    fn index_mut(&mut self, i: usize) -> &mut T {
        &mut self.b[i]
    }
}

impl<T: Copy> From<Vec<T>> for Seq<T> {
    fn from(x: Vec<T>) -> Seq<T> {
        Self { b: x.clone() }
    }
}
/// Read hex string to Bytes.
impl From<&str> for Seq<U8> {
    fn from(s: &str) -> Seq<U8> {
        Seq::from(
            hex_string_to_bytes(s)
                .iter()
                .map(|x| U8::classify(*x))
                .collect::<Vec<_>>(),
        )
    }
}
impl From<String> for Bytes {
    fn from(s: String) -> Bytes {
        Bytes::from(hex_string_to_bytes(&s))
    }
}


// ========================== Fixed length arrays =========================== //

#[macro_export]
macro_rules! bytes {
<<<<<<< HEAD
    ($name:ident,$l:expr) => {
        seq!($name, u8, $l);
        impl $name {
            pub fn from_vlbytes_lazy(v: Bytes) -> Self {
                let mut tmp = [u8::default(); $l];
                for i in 0..min($l, v.len()) {
                    tmp[i] = v[i];
                }
                Self(tmp.clone())
            }
            pub fn from_u64_slice_le(x: &[u64]) -> Self {
                let mut result: [u8; $l] = [0; $l];
                for i in (0..x.len()).rev() {
                    result[0 + (i * 8)] = (x[i] & 0xFFu64) as u8;
                    result[1 + (i * 8)] = ((x[i] & 0xFF00u64) >> 8) as u8;
                    result[2 + (i * 8)] = ((x[i] & 0xFF0000u64) >> 16) as u8;
                    result[3 + (i * 8)] = ((x[i] & 0xFF000000u64) >> 24) as u8;
                    result[4 + (i * 8)] = ((x[i] & 0xFF00000000u64) >> 32) as u8;
                    result[5 + (i * 8)] = ((x[i] & 0xFF0000000000u64) >> 40) as u8;
                    result[6 + (i * 8)] = ((x[i] & 0xFF000000000000u64) >> 48) as u8;
                    result[7 + (i * 8)] = ((x[i] & 0xFF00000000000000u64) >> 56) as u8;
                }
                Self(result.clone())
            }
            pub fn from_byte_array(v: &dyn ByteArray) -> Self {
                debug_assert_eq!($l, v.len());
                let mut tmp = [u8::default(); $l];
                for (i, b) in v.raw().iter().enumerate() {
                    tmp[i] = *b;
                }
                Self(tmp.clone())
            }
            pub fn update(&mut self, start: usize, v: &dyn ByteArray) {
                for (i, b) in v.raw().iter().enumerate() {
                    self[start + i] = *b;
                }
            }
            pub fn random() -> Self {
                let mut tmp = [u8::default(); $l];
                tmp.copy_from_slice(&get_random_bytes($l)[..$l]);
                Self(tmp.clone())
            }
            /// Convert a `Field` to a byte array (little endian).
            /// TODO: The `From` trait doesn't work for this for some reason.
            pub fn from_field<T>(f: T) -> Self
            where
                T: Field,
            {
                $name::from(&f.to_bytes_le()[..])
            }
            // TODO: move to seq
            pub fn to_uint32s_be(&self) -> [u32; $l/4] {
                let mut out = [0u32; $l/4];
                for (i, block) in self.0.chunks(4).enumerate() {
                    out[i] = u32::from_be_bytes(to_array(block));
                }
                out
            }
            // TODO: move out (duplicate code)
            pub fn to_hex(&self) -> String {
                let strs: Vec<String> = self.0.iter()
                               .map(|b| format!("{:02x}", b))
                               .collect();
                strs.join("")
            }
        }
        impl ByteArray for $name {
            fn raw(&self) -> &[u8] {
                &self.0
            }
            fn len(&self) -> usize {
                $l
            }
            fn iter(&self) -> std::slice::Iter<u8> {
                self.0.iter()
            }
            fn is_empty(&self) -> bool {
                $l == 0
            }
        }
        /// Build this array from a slice of the appropriate length of a u64s (little-endian).
        /// # PANICS
        /// Panics if the slice doesn't fit into this array.
        impl From<&[u64]> for $name {
            fn from(x: &[u64]) -> $name {
                debug_assert!($l == x.len() * 8);
                $name::from_u64_slice_le(x)
            }
        }
        /// Build this array from an array of the appropriate length of a u64s (little-endian).
        /// # PANICS
        /// Panics if the slice doesn't fit into this array.
        impl From<[u64; $l / 8]> for $name {
            fn from(x: [u64; $l / 8]) -> $name {
                $name::from_u64_slice_le(&x)
            }
        }
        /// Read hex string to bytes.
        impl From<&str> for $name {
            fn from(s: &str) -> $name {
                $name::from(hex_string_to_bytes(s))
            }
        }
        impl From<String> for $name {
            fn from(s: String) -> $name {
                $name::from(hex_string_to_bytes(&s))
            }
        }
    }
}

#[macro_export]
macro_rules! seq {
    ($name:ident,$t:ty,$l:expr) => {
=======
    ($name:ident, $l:expr) => {
        array!($name, $l, U8, u8);
    };
}

#[macro_export]
macro_rules! array_base {
    ($name:ident,$l:expr,$t:ty, $tbase:ty) => {
>>>>>>> 631c27b6
        /// Fixed length byte array.
        /// Because Rust requires fixed length arrays to have a known size at
        /// compile time there's no generic fixed length byte array here.
        /// Use this to define the fixed length byte arrays needed in your code.
        #[derive(Clone, Copy)]
<<<<<<< HEAD
        pub struct $name([$t; $l]);

        impl $name {
            pub fn new() -> Self {
                Self([<$t>::default(); $l])
            }
            pub fn capacity() -> usize {
                $l
            }
            pub fn from_array(v: [$t; $l]) -> Self {
                Self(v.clone())
            }
            pub fn from_slice(v: &[$t]) -> Self {
                debug_assert!(v.len() == $l);
                let mut tmp = [<$t>::default(); $l];
                tmp.copy_from_slice(v);
                Self(tmp.clone())
            }
            pub fn from_slice_pad(v: &[$t]) -> Self {
                debug_assert!(v.len() <= $l);
                let mut tmp = [<$t>::default(); $l];
                for i in 0..v.len() {
                    tmp[i] = v[i];
=======
        pub struct $name(pub [$t; $l]);

        impl From<[$t; $l]> for $name {
            fn from(v: [$t; $l]) -> Self {
                Self(v.clone())
            }
        }

        impl $name {
            pub fn new() -> Self {
                Self([<$t>::default(); $l])
            }

            pub fn from_sub_pad<A: SeqTrait<$t>>(input: A, r: Range<usize>) -> Self {
                let mut a = Self::default();
                for (i, v) in r
                    .clone()
                    .zip(input.iter().skip(r.start).take(r.end - r.start))
                {
                    a[i - r.start] = *v;
>>>>>>> 631c27b6
                }
                a
            }
<<<<<<< HEAD
            /// This takes an arbitrary length slice and takes at most $l bytes
            /// zero-padded into $name.
            pub fn from_slice_lazy(v: &[$t]) -> Self {
                let mut tmp = [<$t>::default(); $l];
                for i in 0..min($l, v.len()) {
                    tmp[i] = v[i];
                }
                Self(tmp.clone())
            }
            /// This takes an arbitrary length vec and takes at most $l bytes
            /// zero-padded into $name.
            pub fn from_vec_lazy(v: Vec<$t>) -> Self {
                let mut tmp = [<$t>::default(); $l];
                for i in 0..min($l, v.len()) {
                    tmp[i] = v[i];
                }
                Self(tmp.clone())
            }
            pub fn update_raw(&mut self, start: usize, v: &[$t]) {
                for (i, b) in v.iter().enumerate() {
                    self[start + i] = *b;
                }
            }
            pub fn update_vec(&mut self, start: usize, v: Vec<$t>) {
                for (i, b) in v.iter().enumerate() {
                    self[start + i] = *b;
=======

            pub fn from_sub<A: SeqTrait<$t>>(input: A, r: Range<usize>) -> Self {
                assert!(
                    $l == r.end - r.start,
                    "sub range is not the length of the output type "
                );
                $name::from_sub_pad(input, r)
            }

            pub fn copy_pad<A: SeqTrait<$t>>(v: A) -> Self {
                assert!(v.len() <= $l);
                let mut tmp = [<$t>::default(); $l];
                for (i, x) in v.iter().enumerate() {
                    tmp[i] = *x;
                }
                Self(tmp.clone())
            }
            pub fn copy<A: SeqTrait<$t>>(v: A) -> Self {
                assert!(v.len() == $l);
                let mut tmp = [<$t>::default(); $l];
                for (i, x) in v.iter().enumerate() {
                    tmp[i] = *x;
                }
                Self(tmp.clone())
            }
            pub fn update<A: SeqTrait<$t>>(mut self, start: usize, v: A) -> Self {
                assert!(self.len() >= start + v.len());
                for (i, b) in v.iter().enumerate() {
                    self[start + i] = *b;
                }
                self
            }
            pub fn update_sub<A: SeqTrait<$t>>(
                mut self,
                start_out: usize,
                v: A,
                start_in: usize,
                len: usize,
            ) -> Self {
                assert!(self.len() >= start_out + len);
                assert!(v.len() >= start_in + len);
                for (i, b) in v.iter().skip(start_in).take(len).enumerate() {
                    self[start_out + i] = *b;
>>>>>>> 631c27b6
                }
                self
            }
            pub fn len(&self) -> usize {
                $l
            }
<<<<<<< HEAD
            pub fn word(&self, start: usize) -> [$t; 4] {
                debug_assert!(self.len() >= start + 4);
                let mut res = [<$t>::default(); 4];
                res.copy_from_slice(&self[start..start + 4]);
                res
            }
            /// Get an array for the given range `r`.
            ///
            /// #Panics
            /// Panics if `self` is too short `start-end` is not equal to the result length.
            pub fn get<A>(&self, r: Range<usize>) -> A
            where
                A: Default + AsMut<[$t]>,
            {
                let mut a = A::default();
                <A as AsMut<[$t]>>::as_mut(&mut a).copy_from_slice(&self[r]);
                a
            }
            pub fn to_bytes_be(&self) -> [u8; $l*core::mem::size_of::<$t>()] {
                const FACTOR: usize = core::mem::size_of::<$t>();
                let mut out = [0u8; $l*FACTOR];
                for i in 0..$l {
                    let tmp = <$t>::from(self[i]).to_be_bytes();
                    for j in 0..FACTOR {
                        out[i*FACTOR+j] = tmp[j];
                    }
                }
                out
            }
=======
>>>>>>> 631c27b6
        }

        impl Default for $name {
            fn default() -> Self {
                $name::new()
            }
        }
        impl AsMut<[$t]> for $name {
            fn as_mut(&mut self) -> &mut [$t] {
                &mut self.0
            }
        }
<<<<<<< HEAD
=======
        impl SeqTrait<$t> for $name {
            fn raw<'a>(&'a self) -> &'a [$t] {
                &self.0
            }
            fn len(&self) -> usize {
                $l
            }
            fn iter(&self) -> std::slice::Iter<$t> {
                self.0.iter()
            }
        }
>>>>>>> 631c27b6

        impl Index<usize> for $name {
            type Output = $t;
            fn index(&self, i: usize) -> &$t {
                &self.0[i]
            }
        }
<<<<<<< HEAD
        impl Index<$t> for $name {
            type Output = $t;
            fn index(&self, i: $t) -> &$t {
                debug_assert!(i <= <$t>::max_value());
                &self.0[i as usize]
            }
        }
        impl Index<i32> for $name {
            type Output = $t;
            fn index(&self, i: i32) -> &$t {
                debug_assert!(i >= 0, "Invalid index");
                &self.0[i as usize]
            }
        }
        impl IndexMut<usize> for $name {
            fn index_mut(&mut self, i: usize) -> &mut $t {
                &mut self.0[i]
            }
        }
        impl Index<Range<usize>> for $name {
            type Output = [$t];
            fn index(&self, r: Range<usize>) -> &[$t] {
                &self.0[r]
            }
        }
        impl Index<RangeFull> for $name {
            type Output = [$t];
            fn index(&self, r: RangeFull) -> &[$t] {
                &self.0[r]
=======
        impl IndexMut<usize> for $name {
            fn index_mut(&mut self, i: usize) -> &mut $t {
                &mut self.0[i]
            }
        }

        impl Index<u8> for $name {
            type Output = $t;
            fn index(&self, i: u8) -> &$t {
                &self.0[i as usize]
            }
        }
        impl IndexMut<u8> for $name {
            fn index_mut(&mut self, i: u8) -> &mut $t {
                &mut self.0[i as usize]
            }
        }
        impl Index<u32> for $name {
            type Output = $t;
            fn index(&self, i: u32) -> &$t {
                &self.0[i as usize]
            }
        }
        impl IndexMut<u32> for $name {
            fn index_mut(&mut self, i: u32) -> &mut $t {
                &mut self.0[i as usize]
>>>>>>> 631c27b6
            }
        }
        impl Index<i32> for $name {
            type Output = $t;
            fn index(&self, i: i32) -> &$t {
                &self.0[i as usize]
            }
        }
        impl IndexMut<i32> for $name {
            fn index_mut(&mut self, i: i32) -> &mut $t {
                &mut self.0[i as usize]
            }
        }
<<<<<<< HEAD
        impl From<Vec<$t>> for $name {
            fn from(x: Vec<$t>) -> $name {
                debug_assert!(x.len() <= $l);
=======
        impl Index<RangeFull> for $name {
            type Output = [$t];
            fn index(&self, r: RangeFull) -> &[$t] {
                &self.0[r]
            }
        }
        impl From<Vec<$t>> for $name {
            fn from(x: Vec<$t>) -> $name {
                assert!(x.len() <= $l);
>>>>>>> 631c27b6
                let mut tmp = [<$t>::default(); $l];
                for (i, e) in x.iter().enumerate() {
                    tmp[i] = *e;
                }
                $name(tmp.clone())
            }
        }
<<<<<<< HEAD
        impl From<$name> for Vec<$t> {
            fn from(x: $name) -> Vec<$t> {
                x.0.to_vec()
            }
        }
        impl From<[$t; $l]> for $name {
            fn from(x: [$t; $l]) -> $name {
                $name(x.clone())
            }
        }
        impl From<&[$t]> for $name {
            fn from(x: &[$t]) -> $name {
                $name::from_slice_pad(x)
            }
        }
        impl From<$name> for [$t; $l] {
            fn from(x: $name) -> [$t; $l] {
                x.0
            }
        }
        impl std::ops::BitXor for $name {
            type Output = Self;
            fn bitxor(self, rhs: Self) -> Self::Output {
                let mut out = Self::new();
                for (a, (b, c)) in out.0.iter_mut().zip(self.0.iter().zip(rhs.0.iter())) {
                    *a = b ^ c;
                }
                out
=======

        impl $name {
            pub fn random() -> $name {
                let mut tmp = [<$t>::default(); $l];
                tmp.copy_from_slice(&$name::get_random_vec($l)[..$l]);
                Self(tmp.clone())
            }
        }

        /// Read hex string to Bytes.
        impl From<&str> for $name {
            fn from(s: &str) -> $name {
                let v = $name::hex_string_to_vec(s);
                let mut o = $name::new();
                assert!(v.len() == $l);
                for i in 0..$l {
                    o[i] = v[i]
                }
                o
            }
        }
    };
}

#[macro_export]
macro_rules! array {
    ($name:ident,$l:expr,$t:ty, $tbase:ty) => {
        array_base!($name, $l, $t, $tbase);

        impl $name {
            fn hex_string_to_vec(s: &str) -> Vec<$t> {
                assert!(s.len() % std::mem::size_of::<$t>() == 0);
                let b: Result<Vec<$t>, ParseIntError> = (0..s.len())
                    .step_by(2)
                    .map(|i| <$tbase>::from_str_radix(&s[i..i + 2], 16).map(<$t>::classify))
                    .collect();
                b.expect("Error parsing hex string")
            }

            pub fn get_random_vec(l: usize) -> Vec<$t> {
                (0..l)
                    .map(|_| <$t>::classify(rand::random::<$tbase>()))
                    .collect()
            }
        }

        impl fmt::Debug for $name {
            fn fmt(&self, f: &mut fmt::Formatter<'_>) -> fmt::Result {
                self.0[..]
                    .iter()
                    .map(|x| <$t>::declassify(*x))
                    .collect::<Vec<_>>()
                    .fmt(f)
            }
        }
        impl PartialEq for $name {
            fn eq(&self, other: &Self) -> bool {
                self.0[..]
                    .iter()
                    .map(|x| <$t>::declassify(*x))
                    .collect::<Vec<_>>()
                    == other.0[..]
                        .iter()
                        .map(|x| <$t>::declassify(*x))
                        .collect::<Vec<_>>()
            }
        }
    };
}

#[macro_export]
macro_rules! public_array {
    ($name:ident,$l:expr,$t:ty) => {
        array_base!($name, $l, $t, $t);
        impl $name {
            fn hex_string_to_vec(s: &str) -> Vec<$t> {
                assert!(s.len() % std::mem::size_of::<$t>() == 0);
                let b: Result<Vec<$t>, ParseIntError> = (0..s.len())
                    .step_by(2)
                    .map(|i| <$t>::from_str_radix(&s[i..i + 2], 16))
                    .collect();
                b.expect("Error parsing hex string")
            }

            pub fn get_random_vec(l: usize) -> Vec<$t> {
                (0..l).map(|_| rand::random::<$t>()).collect()
            }
        }

        impl fmt::Debug for $name {
            fn fmt(&self, f: &mut fmt::Formatter<'_>) -> fmt::Result {
                self.0[..].fmt(f)
            }
        }
        impl PartialEq for $name {
            fn eq(&self, other: &Self) -> bool {
                self.0[..] == other.0[..]
>>>>>>> 631c27b6
            }
        }
    };
}

bytes!(U32Word, 4);
bytes!(U128Word, 16);
bytes!(U64Word, 8);
public_array!(Counter, 2, usize);

pub fn u32_to_le_bytes(x: U32) -> U32Word {
    U32Word([
        U8::from((x & U32::classify(0xFF000000u32)) >> 24),
        U8::from((x & U32::classify(0xFF0000u32)) >> 16),
        U8::from((x & U32::classify(0xFF00u32)) >> 8),
        U8::from(x & U32::classify(0xFFu32)),
    ])
}

pub fn u32_from_le_bytes(s: U32Word) -> U32 {
    U32::from_bytes_le(&s.0)[0]
}

pub fn u32_to_be_bytes(x: U32) -> U32Word {
    U32Word::from(U32::to_bytes_be(&[x]))
}

pub fn u128_from_le_bytes(s: U128Word) -> U128 {
    U128::from_bytes_le(&s.0)[0]
}

pub fn u128_from_be_bytes(s: U128Word) -> U128 {
    U128::from_bytes_be(&s.0)[0]
}

pub fn u128_to_be_bytes(x: U128) -> U128Word {
    U128Word::from(U128::to_bytes_be(&[x]))
}

pub fn u64_to_be_bytes(x: U64) -> U64Word {
    U64Word::from(U64::to_bytes_be(&[x]))
}

pub fn u64_to_le_bytes(x: U64) -> U64Word {
    U64Word::from(U64::to_bytes_le(&[x]))
}

pub fn u64_slice_to_le_u8s(x: &dyn SeqTrait<U64>) -> ByteSeq {
    let mut result = ByteSeq::new_len(x.len() * 8);
    for (i, v) in x.iter().enumerate().rev() {
        result[0 + (i * 8)] = U8::from(*v & U64::classify(0xFFu64));
        result[1 + (i * 8)] = U8::from((*v & U64::classify(0xFF00u64)) >> 8);
        result[2 + (i * 8)] = U8::from((*v & U64::classify(0xFF0000u64)) >> 16);
        result[3 + (i * 8)] = U8::from((*v & U64::classify(0xFF000000u64)) >> 24);
        result[4 + (i * 8)] = U8::from((*v & U64::classify(0xFF00000000u64)) >> 32);
        result[5 + (i * 8)] = U8::from((*v & U64::classify(0xFF0000000000u64)) >> 40);
        result[6 + (i * 8)] = U8::from((*v & U64::classify(0xFF000000000000u64)) >> 48);
        result[7 + (i * 8)] = U8::from((*v & U64::classify(0xFF00000000000000u64)) >> 56);
    }
    result
}

#[macro_export]
macro_rules! secret_array {
    ( $int_type: ident, [ $( $x:expr ),+ ] ) => {
        [
            $(
                $int_type($x)
            ),+
        ]
    }
}

#[macro_export]
macro_rules! secret_bytes {
    ([ $( $x:expr ),+ ] ) => {
        secret_array!(U8, [$($x),+])
    }
}

#[macro_export]
macro_rules! assert_secret_array_eq {
    ( $a1: expr, $a2: expr, $si: ident) => {
        assert_eq!(
            $a1.iter().map(|x| $si::declassify(*x)).collect::<Vec<_>>(),
            $a2.iter().map(|x| $si::declassify(*x)).collect::<Vec<_>>()
        );
    };
}

#[macro_export]
macro_rules! assert_bytes_eq {
    ( $a1: expr, $a2: expr) => {
        assert_secret_array_eq!($a1, $a2, U8)
    };
}

#[macro_export]
macro_rules! unsigned_integer {
    ($name:ident, $bits:literal) => {
        define_abstract_integer_checked!($name, $bits);
    };
}

#[macro_export]
macro_rules! field_integer {
    ($name:ident, $base:ident, $max:expr) => {
        define_refined_modular_integer!($name, $base, $max);

        impl $name {
            pub fn from_byte_seq_le<A: SeqTrait<U8>>(s: A) -> $name {
                $name::from_bytes_le(
                    s.iter()
                        .map(|x| U8::declassify(*x))
                        .collect::<Vec<_>>()
                        .as_slice(),
                )
            }

            pub fn to_byte_seq_le(self) -> Seq<U8> {
                Seq::from(
                    self.to_bytes_le()
                        .iter()
                        .map(|x| U8::classify(*x))
                        .collect::<Vec<U8>>(),
                )
            }

            pub fn from_secret_literal(x: U128) -> $name {
                $name::from_literal(U128::declassify(x))
            }
        }
    };
<<<<<<< HEAD
}
array_to_vec!(2, Array2);
array_to_vec!(4, Array4);
array_to_vec!(8, Array8);

pub fn to_array<A, T>(slice: &[T]) -> A
where
    A: Default + AsMut<[T]>,
    T: Copy,
{
    let mut a = A::default();
    <A as AsMut<[T]>>::as_mut(&mut a).copy_from_slice(slice);
    a
}

/// Compute ceil(a/b), returning a u64.
/// Note that float-uint conversion might be lossy.
pub fn div_ceil(a: usize, b: usize) -> u64 {
    (f64::ceil((a as f64)/(b as f64))) as u64
}

bytes!(TestFooBytes, 87);
=======
}
>>>>>>> 631c27b6
<|MERGE_RESOLUTION|>--- conflicted
+++ resolved
@@ -31,56 +31,6 @@
 
 use crate::prelude::*;
 
-<<<<<<< HEAD
-#[deprecated(note = "Please use the prelude module")]
-#[macro_export]
-macro_rules! hacspec_imports {
-    () => {
-        use num::{BigUint, Num, Zero};
-        use std::num::ParseIntError;
-        use std::ops::*;
-        use std::{cmp::min, cmp::PartialEq, fmt};
-        use uint::{natmod_p::*, traits::*, uint_n::*};
-        use wrapping_arithmetic::wrappit;
-    };
-}
-
-#[deprecated(note = "Please use the prelude module")]
-#[macro_export]
-macro_rules! hacspec_crates {
-    () => {
-        extern crate num;
-        extern crate paste;
-        extern crate uint;
-        extern crate wrapping_arithmetic;
-    };
-}
-
-#[macro_export]
-macro_rules! random_bytes {
-    ($n:ident, $l:expr) => {
-        let mut $n = [0u8; $l];
-        $n.copy_from_slice(&get_random_bytes($l)[..$l]);
-    };
-}
-
-pub fn get_random_bytes(l: usize) -> Vec<u8> {
-    (0..l).map(|_| rand::random::<u8>()).collect()
-}
-
-pub fn to_u32l(x: &[u8]) -> u32 {
-    debug_assert!(x.len() == 4);
-    u32::from_le_bytes(to_array(&x[0..4]))
-}
-
-pub fn from_u32l(x: u32) -> (u8, u8, u8, u8) {
-    (
-        ((x & 0xFF00_0000) >> 24) as u8,
-        ((x & 0x00FF_0000) >> 16) as u8,
-        ((x & 0xFF00) >> 8) as u8,
-        (x & 0xFF) as u8,
-    )
-=======
 fn hex_string_to_bytes(s: &str) -> Vec<u8> {
     assert!(s.len() % 2 == 0);
     let b: Result<Vec<u8>, ParseIntError> = (0..s.len())
@@ -88,7 +38,6 @@
         .map(|i| u8::from_str_radix(&s[i..i + 2], 16))
         .collect();
     b.expect("Error parsing hex string")
->>>>>>> 631c27b6
 }
 
 /// Common trait for all byte arrays.
@@ -100,77 +49,15 @@
 
 // ======================== Variable length arrays ========================== //
 
-<<<<<<< HEAD
-#[derive(Copy, Clone, Debug, PartialEq, PartialOrd)]
-pub struct ByteSlice<'a> {
-    b: &'a [u8],
-}
-impl<'a> ByteSlice<'a> {
-    fn new(b_in: &'a Bytes) -> Self {
-        Self { b: &b_in[..] }
-    }
-    pub fn len(&self) -> usize {
-        self.b.len()
-    }
-
-    pub fn is_empty(&self) -> bool {
-        self.b.is_empty()
-    }
-    pub fn chunks(&self, chunk_size: usize) -> std::slice::Chunks<'_, u8> {
-        self.b.chunks(chunk_size)
-    }
-
-    /// **Panics** if `self` is too short `start-end` is not equal to the result length.
-    pub fn get<A>(&self, r: Range<usize>) -> A
-    where
-        A: Default + AsMut<[u8]>,
-    {
-        let mut a = A::default();
-        <A as AsMut<[u8]>>::as_mut(&mut a).copy_from_slice(&self.b[r]);
-        a
-    }
-    pub fn iter(&self) -> std::slice::Iter<u8> {
-        self.b.iter()
-    }
-}
-impl<'a> Index<Range<usize>> for ByteSlice<'a> {
-    type Output = [u8];
-    fn index(&self, r: Range<usize>) -> &[u8] {
-        &self.b[r]
-    }
-}
-
-#[macro_export]
-macro_rules! vlbytes {
-    ($name:ident,$bytes_name:ident,$from:expr) => {
-        let $bytes_name = Bytes::from($from);
-        let $name = $bytes_name.get_slice();
-    };
-}
-
-=======
->>>>>>> 631c27b6
 /// Variable length byte arrays.
 #[derive(Debug, Clone, PartialEq, Default)]
 pub struct Seq<T: Copy> {
     b: Vec<T>,
 }
 
-<<<<<<< HEAD
-impl Bytes {
-    pub fn get_slice(&self) -> ByteSlice {
-        ByteSlice::new(&self)
-    }
-    pub fn new() -> Self {
-        Self {
-            b: Vec::<u8>::new()
-        }
-    }
-=======
 pub type ByteSeq = Seq<U8>;
 
 impl<T: Copy + Default> Seq<T> {
->>>>>>> 631c27b6
     pub fn new_len(l: usize) -> Self {
         Self {
             b: vec![T::default(); l],
@@ -332,122 +219,6 @@
 
 #[macro_export]
 macro_rules! bytes {
-<<<<<<< HEAD
-    ($name:ident,$l:expr) => {
-        seq!($name, u8, $l);
-        impl $name {
-            pub fn from_vlbytes_lazy(v: Bytes) -> Self {
-                let mut tmp = [u8::default(); $l];
-                for i in 0..min($l, v.len()) {
-                    tmp[i] = v[i];
-                }
-                Self(tmp.clone())
-            }
-            pub fn from_u64_slice_le(x: &[u64]) -> Self {
-                let mut result: [u8; $l] = [0; $l];
-                for i in (0..x.len()).rev() {
-                    result[0 + (i * 8)] = (x[i] & 0xFFu64) as u8;
-                    result[1 + (i * 8)] = ((x[i] & 0xFF00u64) >> 8) as u8;
-                    result[2 + (i * 8)] = ((x[i] & 0xFF0000u64) >> 16) as u8;
-                    result[3 + (i * 8)] = ((x[i] & 0xFF000000u64) >> 24) as u8;
-                    result[4 + (i * 8)] = ((x[i] & 0xFF00000000u64) >> 32) as u8;
-                    result[5 + (i * 8)] = ((x[i] & 0xFF0000000000u64) >> 40) as u8;
-                    result[6 + (i * 8)] = ((x[i] & 0xFF000000000000u64) >> 48) as u8;
-                    result[7 + (i * 8)] = ((x[i] & 0xFF00000000000000u64) >> 56) as u8;
-                }
-                Self(result.clone())
-            }
-            pub fn from_byte_array(v: &dyn ByteArray) -> Self {
-                debug_assert_eq!($l, v.len());
-                let mut tmp = [u8::default(); $l];
-                for (i, b) in v.raw().iter().enumerate() {
-                    tmp[i] = *b;
-                }
-                Self(tmp.clone())
-            }
-            pub fn update(&mut self, start: usize, v: &dyn ByteArray) {
-                for (i, b) in v.raw().iter().enumerate() {
-                    self[start + i] = *b;
-                }
-            }
-            pub fn random() -> Self {
-                let mut tmp = [u8::default(); $l];
-                tmp.copy_from_slice(&get_random_bytes($l)[..$l]);
-                Self(tmp.clone())
-            }
-            /// Convert a `Field` to a byte array (little endian).
-            /// TODO: The `From` trait doesn't work for this for some reason.
-            pub fn from_field<T>(f: T) -> Self
-            where
-                T: Field,
-            {
-                $name::from(&f.to_bytes_le()[..])
-            }
-            // TODO: move to seq
-            pub fn to_uint32s_be(&self) -> [u32; $l/4] {
-                let mut out = [0u32; $l/4];
-                for (i, block) in self.0.chunks(4).enumerate() {
-                    out[i] = u32::from_be_bytes(to_array(block));
-                }
-                out
-            }
-            // TODO: move out (duplicate code)
-            pub fn to_hex(&self) -> String {
-                let strs: Vec<String> = self.0.iter()
-                               .map(|b| format!("{:02x}", b))
-                               .collect();
-                strs.join("")
-            }
-        }
-        impl ByteArray for $name {
-            fn raw(&self) -> &[u8] {
-                &self.0
-            }
-            fn len(&self) -> usize {
-                $l
-            }
-            fn iter(&self) -> std::slice::Iter<u8> {
-                self.0.iter()
-            }
-            fn is_empty(&self) -> bool {
-                $l == 0
-            }
-        }
-        /// Build this array from a slice of the appropriate length of a u64s (little-endian).
-        /// # PANICS
-        /// Panics if the slice doesn't fit into this array.
-        impl From<&[u64]> for $name {
-            fn from(x: &[u64]) -> $name {
-                debug_assert!($l == x.len() * 8);
-                $name::from_u64_slice_le(x)
-            }
-        }
-        /// Build this array from an array of the appropriate length of a u64s (little-endian).
-        /// # PANICS
-        /// Panics if the slice doesn't fit into this array.
-        impl From<[u64; $l / 8]> for $name {
-            fn from(x: [u64; $l / 8]) -> $name {
-                $name::from_u64_slice_le(&x)
-            }
-        }
-        /// Read hex string to bytes.
-        impl From<&str> for $name {
-            fn from(s: &str) -> $name {
-                $name::from(hex_string_to_bytes(s))
-            }
-        }
-        impl From<String> for $name {
-            fn from(s: String) -> $name {
-                $name::from(hex_string_to_bytes(&s))
-            }
-        }
-    }
-}
-
-#[macro_export]
-macro_rules! seq {
-    ($name:ident,$t:ty,$l:expr) => {
-=======
     ($name:ident, $l:expr) => {
         array!($name, $l, U8, u8);
     };
@@ -456,37 +227,11 @@
 #[macro_export]
 macro_rules! array_base {
     ($name:ident,$l:expr,$t:ty, $tbase:ty) => {
->>>>>>> 631c27b6
         /// Fixed length byte array.
         /// Because Rust requires fixed length arrays to have a known size at
         /// compile time there's no generic fixed length byte array here.
         /// Use this to define the fixed length byte arrays needed in your code.
         #[derive(Clone, Copy)]
-<<<<<<< HEAD
-        pub struct $name([$t; $l]);
-
-        impl $name {
-            pub fn new() -> Self {
-                Self([<$t>::default(); $l])
-            }
-            pub fn capacity() -> usize {
-                $l
-            }
-            pub fn from_array(v: [$t; $l]) -> Self {
-                Self(v.clone())
-            }
-            pub fn from_slice(v: &[$t]) -> Self {
-                debug_assert!(v.len() == $l);
-                let mut tmp = [<$t>::default(); $l];
-                tmp.copy_from_slice(v);
-                Self(tmp.clone())
-            }
-            pub fn from_slice_pad(v: &[$t]) -> Self {
-                debug_assert!(v.len() <= $l);
-                let mut tmp = [<$t>::default(); $l];
-                for i in 0..v.len() {
-                    tmp[i] = v[i];
-=======
         pub struct $name(pub [$t; $l]);
 
         impl From<[$t; $l]> for $name {
@@ -507,38 +252,9 @@
                     .zip(input.iter().skip(r.start).take(r.end - r.start))
                 {
                     a[i - r.start] = *v;
->>>>>>> 631c27b6
                 }
                 a
             }
-<<<<<<< HEAD
-            /// This takes an arbitrary length slice and takes at most $l bytes
-            /// zero-padded into $name.
-            pub fn from_slice_lazy(v: &[$t]) -> Self {
-                let mut tmp = [<$t>::default(); $l];
-                for i in 0..min($l, v.len()) {
-                    tmp[i] = v[i];
-                }
-                Self(tmp.clone())
-            }
-            /// This takes an arbitrary length vec and takes at most $l bytes
-            /// zero-padded into $name.
-            pub fn from_vec_lazy(v: Vec<$t>) -> Self {
-                let mut tmp = [<$t>::default(); $l];
-                for i in 0..min($l, v.len()) {
-                    tmp[i] = v[i];
-                }
-                Self(tmp.clone())
-            }
-            pub fn update_raw(&mut self, start: usize, v: &[$t]) {
-                for (i, b) in v.iter().enumerate() {
-                    self[start + i] = *b;
-                }
-            }
-            pub fn update_vec(&mut self, start: usize, v: Vec<$t>) {
-                for (i, b) in v.iter().enumerate() {
-                    self[start + i] = *b;
-=======
 
             pub fn from_sub<A: SeqTrait<$t>>(input: A, r: Range<usize>) -> Self {
                 assert!(
@@ -582,45 +298,12 @@
                 assert!(v.len() >= start_in + len);
                 for (i, b) in v.iter().skip(start_in).take(len).enumerate() {
                     self[start_out + i] = *b;
->>>>>>> 631c27b6
                 }
                 self
             }
             pub fn len(&self) -> usize {
                 $l
             }
-<<<<<<< HEAD
-            pub fn word(&self, start: usize) -> [$t; 4] {
-                debug_assert!(self.len() >= start + 4);
-                let mut res = [<$t>::default(); 4];
-                res.copy_from_slice(&self[start..start + 4]);
-                res
-            }
-            /// Get an array for the given range `r`.
-            ///
-            /// #Panics
-            /// Panics if `self` is too short `start-end` is not equal to the result length.
-            pub fn get<A>(&self, r: Range<usize>) -> A
-            where
-                A: Default + AsMut<[$t]>,
-            {
-                let mut a = A::default();
-                <A as AsMut<[$t]>>::as_mut(&mut a).copy_from_slice(&self[r]);
-                a
-            }
-            pub fn to_bytes_be(&self) -> [u8; $l*core::mem::size_of::<$t>()] {
-                const FACTOR: usize = core::mem::size_of::<$t>();
-                let mut out = [0u8; $l*FACTOR];
-                for i in 0..$l {
-                    let tmp = <$t>::from(self[i]).to_be_bytes();
-                    for j in 0..FACTOR {
-                        out[i*FACTOR+j] = tmp[j];
-                    }
-                }
-                out
-            }
-=======
->>>>>>> 631c27b6
         }
 
         impl Default for $name {
@@ -633,8 +316,6 @@
                 &mut self.0
             }
         }
-<<<<<<< HEAD
-=======
         impl SeqTrait<$t> for $name {
             fn raw<'a>(&'a self) -> &'a [$t] {
                 &self.0
@@ -646,7 +327,6 @@
                 self.0.iter()
             }
         }
->>>>>>> 631c27b6
 
         impl Index<usize> for $name {
             type Output = $t;
@@ -654,92 +334,54 @@
                 &self.0[i]
             }
         }
-<<<<<<< HEAD
-        impl Index<$t> for $name {
+        impl IndexMut<usize> for $name {
+            fn index_mut(&mut self, i: usize) -> &mut $t {
+                &mut self.0[i]
+            }
+        }
+
+        impl Index<u8> for $name {
             type Output = $t;
-            fn index(&self, i: $t) -> &$t {
-                debug_assert!(i <= <$t>::max_value());
+            fn index(&self, i: u8) -> &$t {
                 &self.0[i as usize]
+            }
+        }
+        impl IndexMut<u8> for $name {
+            fn index_mut(&mut self, i: u8) -> &mut $t {
+                &mut self.0[i as usize]
+            }
+        }
+        impl Index<u32> for $name {
+            type Output = $t;
+            fn index(&self, i: u32) -> &$t {
+                &self.0[i as usize]
+            }
+        }
+        impl IndexMut<u32> for $name {
+            fn index_mut(&mut self, i: u32) -> &mut $t {
+                &mut self.0[i as usize]
             }
         }
         impl Index<i32> for $name {
             type Output = $t;
             fn index(&self, i: i32) -> &$t {
-                debug_assert!(i >= 0, "Invalid index");
                 &self.0[i as usize]
             }
         }
-        impl IndexMut<usize> for $name {
-            fn index_mut(&mut self, i: usize) -> &mut $t {
-                &mut self.0[i]
-            }
-        }
-        impl Index<Range<usize>> for $name {
-            type Output = [$t];
-            fn index(&self, r: Range<usize>) -> &[$t] {
-                &self.0[r]
+        impl IndexMut<i32> for $name {
+            fn index_mut(&mut self, i: i32) -> &mut $t {
+                &mut self.0[i as usize]
             }
         }
         impl Index<RangeFull> for $name {
             type Output = [$t];
             fn index(&self, r: RangeFull) -> &[$t] {
                 &self.0[r]
-=======
-        impl IndexMut<usize> for $name {
-            fn index_mut(&mut self, i: usize) -> &mut $t {
-                &mut self.0[i]
-            }
-        }
-
-        impl Index<u8> for $name {
-            type Output = $t;
-            fn index(&self, i: u8) -> &$t {
-                &self.0[i as usize]
-            }
-        }
-        impl IndexMut<u8> for $name {
-            fn index_mut(&mut self, i: u8) -> &mut $t {
-                &mut self.0[i as usize]
-            }
-        }
-        impl Index<u32> for $name {
-            type Output = $t;
-            fn index(&self, i: u32) -> &$t {
-                &self.0[i as usize]
-            }
-        }
-        impl IndexMut<u32> for $name {
-            fn index_mut(&mut self, i: u32) -> &mut $t {
-                &mut self.0[i as usize]
->>>>>>> 631c27b6
-            }
-        }
-        impl Index<i32> for $name {
-            type Output = $t;
-            fn index(&self, i: i32) -> &$t {
-                &self.0[i as usize]
-            }
-        }
-        impl IndexMut<i32> for $name {
-            fn index_mut(&mut self, i: i32) -> &mut $t {
-                &mut self.0[i as usize]
-            }
-        }
-<<<<<<< HEAD
-        impl From<Vec<$t>> for $name {
-            fn from(x: Vec<$t>) -> $name {
-                debug_assert!(x.len() <= $l);
-=======
-        impl Index<RangeFull> for $name {
-            type Output = [$t];
-            fn index(&self, r: RangeFull) -> &[$t] {
-                &self.0[r]
             }
         }
         impl From<Vec<$t>> for $name {
             fn from(x: Vec<$t>) -> $name {
                 assert!(x.len() <= $l);
->>>>>>> 631c27b6
                 let mut tmp = [<$t>::default(); $l];
                 for (i, e) in x.iter().enumerate() {
                     tmp[i] = *e;
@@ -747,36 +389,6 @@
                 $name(tmp.clone())
             }
         }
-<<<<<<< HEAD
-        impl From<$name> for Vec<$t> {
-            fn from(x: $name) -> Vec<$t> {
-                x.0.to_vec()
-            }
-        }
-        impl From<[$t; $l]> for $name {
-            fn from(x: [$t; $l]) -> $name {
-                $name(x.clone())
-            }
-        }
-        impl From<&[$t]> for $name {
-            fn from(x: &[$t]) -> $name {
-                $name::from_slice_pad(x)
-            }
-        }
-        impl From<$name> for [$t; $l] {
-            fn from(x: $name) -> [$t; $l] {
-                x.0
-            }
-        }
-        impl std::ops::BitXor for $name {
-            type Output = Self;
-            fn bitxor(self, rhs: Self) -> Self::Output {
-                let mut out = Self::new();
-                for (a, (b, c)) in out.0.iter_mut().zip(self.0.iter().zip(rhs.0.iter())) {
-                    *a = b ^ c;
-                }
-                out
-=======
 
         impl $name {
             pub fn random() -> $name {
@@ -874,7 +486,6 @@
         impl PartialEq for $name {
             fn eq(&self, other: &Self) -> bool {
                 self.0[..] == other.0[..]
->>>>>>> 631c27b6
             }
         }
     };
@@ -1008,29 +619,4 @@
             }
         }
     };
-<<<<<<< HEAD
-}
-array_to_vec!(2, Array2);
-array_to_vec!(4, Array4);
-array_to_vec!(8, Array8);
-
-pub fn to_array<A, T>(slice: &[T]) -> A
-where
-    A: Default + AsMut<[T]>,
-    T: Copy,
-{
-    let mut a = A::default();
-    <A as AsMut<[T]>>::as_mut(&mut a).copy_from_slice(slice);
-    a
-}
-
-/// Compute ceil(a/b), returning a u64.
-/// Note that float-uint conversion might be lossy.
-pub fn div_ceil(a: usize, b: usize) -> u64 {
-    (f64::ceil((a as f64)/(b as f64))) as u64
-}
-
-bytes!(TestFooBytes, 87);
-=======
-}
->>>>>>> 631c27b6
+}