--- conflicted
+++ resolved
@@ -20,41 +20,13 @@
 //! * define compiler interface
 //! * add `cargo hacspec fstar` command
 //!
-<<<<<<< HEAD
-=======
-extern crate rand;
-
-use std::cmp::min;
-use std::convert::AsMut;
-use std::num::ParseIntError;
-use std::ops::{Index, IndexMut, Range, RangeFull};
-
-#[macro_export]
-macro_rules! hacspec_imports {
-    () => {
-        use num::{BigUint, Num, Zero};
-        use std::num::ParseIntError;
-        use std::ops::*;
-        use std::{cmp::min, cmp::PartialEq, fmt};
-        use uint::{natmod_p::*, traits::*, uint_n::*};
-        use wrapping_arithmetic::wrappit;
-    };
-}
-
->>>>>>> ae69ecaf
 #[macro_export]
 macro_rules! hacspec_crates {
     () => {
         extern crate abstract_integers;
         extern crate num;
-<<<<<<< HEAD
         extern crate rand;
         extern crate secret_integers;
-=======
-        extern crate paste;
-        extern crate uint;
-        extern crate wrapping_arithmetic;
->>>>>>> ae69ecaf
     };
 }
 
@@ -98,55 +70,13 @@
 
 // ======================== Variable length arrays ========================== //
 
-<<<<<<< HEAD
-=======
-#[derive(Copy, Clone, Debug, PartialEq, PartialOrd)]
-pub struct ByteSlice<'a> {
-    b: &'a [u8],
-}
-impl<'a> ByteSlice<'a> {
-    fn new(b_in: &'a Bytes) -> ByteSlice<'a> {
-        Self { b: &b_in[..] }
-    }
-    pub fn len(&self) -> usize {
-        self.b.len()
-    }
-    /// **Panics** if `self` is too short `start-end` is not equal to the result length.
-    pub fn get<A>(&self, r: Range<usize>) -> A
-    where
-        A: Default + AsMut<[u8]>,
-    {
-        let mut a = A::default();
-        <A as AsMut<[u8]>>::as_mut(&mut a).copy_from_slice(&self.b[r]);
-        a
-    }
-    pub fn iter(&self) -> std::slice::Iter<u8> {
-        self.b.iter()
-    }
-}
-impl<'a> Index<Range<usize>> for ByteSlice<'a> {
-    type Output = [u8];
-    fn index(&self, r: Range<usize>) -> &[u8] {
-        &self.b[r]
-    }
-}
-
-#[macro_export]
-macro_rules! vlbytes {
-    ($name:ident,$bytes_name:ident,$from:expr) => {
-        let $bytes_name = Bytes::from($from);
-        let $name = $bytes_name.get_slice();
-    };
-}
-
->>>>>>> ae69ecaf
 /// Variable length byte arrays.
 #[derive(Debug, Clone, PartialEq, Default)]
 pub struct Seq<T: Copy> {
     b: Vec<T>,
 }
 
-pub type Bytes = Seq<U8>;
+pub type ByteSeq = Seq<U8>;
 
 impl<T: Copy + Default> Seq<T> {
     pub fn new_len(l: usize) -> Self {
@@ -193,23 +123,6 @@
         {
             a[i] = *v;
         }
-<<<<<<< HEAD
-=======
-    }
-    pub fn update_slice(&mut self, start: usize, v: ByteSlice) {
-        assert!(self.len() >= start + v.len());
-        for (i, b) in v.iter().enumerate() {
-            self[start + i] = *b;
-        }
-    }
-    /// **Panics** if `self.len()` is not equal to the result length.
-    pub fn to_array<A>(&self) -> A
-    where
-        A: Default + AsMut<[u8]>,
-    {
-        let mut a = A::default();
-        <A as AsMut<[u8]>>::as_mut(&mut a).copy_from_slice(&self[..]);
->>>>>>> ae69ecaf
         a
     }
 }
@@ -375,20 +288,8 @@
                 }
                 Self(tmp.clone())
             }
-<<<<<<< HEAD
             pub fn update<A: SeqTrait<$t>>(mut self, start: usize, v: A) -> Self {
                 assert!(self.len() >= start + v.len());
-=======
-            pub fn from_byte_array(v: &dyn ByteArray) -> Self {
-                assert_eq!($l, v.len());
-                let mut tmp = [0u8; $l];
-                for (i, b) in v.raw().iter().enumerate() {
-                    tmp[i] = *b;
-                }
-                Self(tmp.clone())
-            }
-            pub fn update_raw(&mut self, start: usize, v: &[u8]) {
->>>>>>> ae69ecaf
                 for (i, b) in v.iter().enumerate() {
                     self[start + i] = *b;
                 }
@@ -640,8 +541,8 @@
     U64Word::from(U64::to_bytes_le(&[x]))
 }
 
-pub fn u64_slice_to_le_u8s(x: &dyn SeqTrait<U64>) -> Bytes {
-    let mut result = Bytes::new_len(x.len() * 8);
+pub fn u64_slice_to_le_u8s(x: &dyn SeqTrait<U64>) -> ByteSeq {
+    let mut result = ByteSeq::new_len(x.len() * 8);
     for (i, v) in x.iter().enumerate().rev() {
         result[0 + (i * 8)] = U8::from(*v & U64::classify(0xFFu64));
         result[1 + (i * 8)] = U8::from((*v & U64::classify(0xFF00u64)) >> 8);
