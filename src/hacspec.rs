--- conflicted
+++ resolved
@@ -315,18 +315,7 @@
                 &mut self.0[i]
             }
         }
-<<<<<<< HEAD
-        impl Index<Range<usize>> for $name {
-            type Output = [$t];
-            fn index(&self, r: Range<usize>) -> &[$t] {
-                &self.0[r]
-            }
-        }
-        impl IndexMut<Range<usize>> for $name {
-            fn index_mut(&mut self, r: Range<usize>) -> &mut [$t] {
-                &mut self.0[r]
-            }
-        }
+
         impl Index<u8> for $name {
             type Output = $t;
             fn index(&self, i: u8) -> &$t {
@@ -355,8 +344,6 @@
                 &self.0[r]
             }
         }
-=======
->>>>>>> e0568b54
         impl From<Vec<$t>> for $name {
             fn from(x: Vec<$t>) -> $name {
                 assert!(x.len() <= $l);
